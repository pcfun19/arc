--- conflicted
+++ resolved
@@ -56,15 +56,8 @@
 
 			btc.logger.Infof("Block %x\n", utils.ReverseSlice(mt.Block.Hash))
 			for _, tx := range mt.Txs {
-<<<<<<< HEAD
-				if err := s.UpdateStatus(ctx, tx.Hash, metamorph_api.Status_MINED, ""); err != nil {
-					if err != store.ErrNotFound {
-						btc.logger.Errorf("Could not update status of %x to %s: %v", utils.ReverseSlice(tx.Hash), metamorph_api.Status_MINED, err)
-					}
-=======
 				if err := s.UpdateMined(ctx, tx.Hash, mt.Block.Hash, int32(mt.Block.Height)); err != nil {
 					btc.logger.Errorf("Could not update status of %x to %s: %v", utils.ReverseSlice(tx.Hash), metamorph_api.Status_MINED, err)
->>>>>>> 38dda70d
 				}
 			}
 		}
