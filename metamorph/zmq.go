package metamorph

import (
	"encoding/hex"
	"encoding/json"
	"fmt"
	"net/url"
	"strconv"
	"sync/atomic"
	"time"

	"github.com/TAAL-GmbH/arc/metamorph/metamorph_api"
	"github.com/ordishs/go-bitcoin"
	"github.com/ordishs/gocore"
)

type ZMQStats struct {
	hashTx               atomic.Uint64
	invalidTx            atomic.Uint64
	discardedFromMempool atomic.Uint64
}

type ZMQ struct {
	URL             *url.URL
	Stats           *ZMQStats
	statusMessageCh chan<- *PeerTxMessage
	logger          *gocore.Logger
}

type ZMQTxInfo struct {
	TxID                        string        `json:"txid"`
	FromBlock                   bool          `json:"fromBlock"`
	Source                      string        `json:"source"`
	Address                     string        `json:"address"`
	NodeId                      int           `json:"nodeId"`
	Size                        int           `json:"size"`
	Hex                         string        `json:"hex"`
	IsInvalid                   bool          `json:"isInvalid"`
	IsValidationError           bool          `json:"isValidationError"`
	IsMissingInputs             bool          `json:"isMissingInputs"`
	IsDoubleSpendDetected       bool          `json:"isDoubleSpendDetected"`
	IsMempoolConflictDetected   bool          `json:"isMempoolConflictDetected"`
	IsNonFinal                  bool          `json:"isNonFinal"`
	IsValidationTimeoutExceeded bool          `json:"isValidationTimeoutExceeded"`
	IsStandardTx                bool          `json:"isStandardTx"`
	RejectionCode               bool          `json:"rejectionCode"`
	Reason                      string        `json:"reason"`
	RejectionReason             string        `json:"rejectionReason"`
	CollidedWith                []interface{} `json:"collidedWith"`
	RejectionTime               string        `json:"rejectionTime"`
}

func NewZMQ(zmqURL *url.URL, statusMessageCh chan<- *PeerTxMessage) *ZMQ {
	var zmqLogger = gocore.Log("zmq")
	z := &ZMQ{
		URL: zmqURL,
		Stats: &ZMQStats{
			hashTx:               atomic.Uint64{},
			invalidTx:            atomic.Uint64{},
			discardedFromMempool: atomic.Uint64{},
		},
		statusMessageCh: statusMessageCh,
		logger:          zmqLogger,
	}

	return z
}

func (z *ZMQ) Start() {
	port, err := strconv.Atoi(z.URL.Port())
	if err != nil {
		z.logger.Fatalf("Could not parse port from metamorph_zmqAddress: %v", err)
	}

	z.logger.Infof("Listening to ZMQ on %s:%d", z.URL.Hostname(), port)

	zmq := bitcoin.NewZMQ(z.URL.Hostname(), port, z.logger)

	ch := make(chan []string)

	go func() {
		for c := range ch {
			switch c[0] {
			case "hashtx":
				z.Stats.hashTx.Add(1)
				z.logger.Debugf("hashtx %s", c[1])
				z.statusMessageCh <- &PeerTxMessage{
					Start:  time.Now(),
					Txid:   c[1],
					Status: metamorph_api.Status_ACCEPTED_BY_NETWORK,
					Peer:   z.URL.String(),
				}
			case "invalidtx":
				z.Stats.invalidTx.Add(1)
				// c[1] is lots of info about the tx in json format encoded in hex
				var txInfo *ZMQTxInfo
				txInfo, err = z.parseTxInfo(c)
				if err != nil {
					z.logger.Error("invalidtx: failed to hex decode tx info")
					continue
				}
				errReason := "invalid transaction"
				if txInfo.RejectionReason != "" {
					errReason += ": " + txInfo.RejectionReason
				}
				if txInfo.IsMissingInputs {
					errReason += " - missing inputs"
				}
				if txInfo.IsDoubleSpendDetected {
					errReason += " - double spend"
				}
				z.logger.Debugf("invalidtx %s: %s", txInfo.TxID, errReason)
				z.statusMessageCh <- &PeerTxMessage{
					Start:  time.Now(),
<<<<<<< HEAD
					Txid:   txInfo["txid"].(string),
=======
					Txid:   txInfo.TxID,
>>>>>>> 820a5664
					Status: metamorph_api.Status_REJECTED,
					Peer:   z.URL.String(),
					Err:    fmt.Errorf(errReason),
				}
			case "discardedfrommempool":
				z.Stats.discardedFromMempool.Add(1)
				var txInfo *ZMQTxInfo
				txInfo, err = z.parseTxInfo(c)
				if err != nil {
					z.logger.Error("invalidtx: failed to hex decode tx info")
					continue
				}
				reason := ""
				if txInfo.Reason != "" {
					reason = txInfo.Reason
				}
				if txInfo.RejectionReason != "" {
					reason += ": " + txInfo.RejectionReason
				}
				// reasons can be "collision-in-block-tx" and "unknown-reason"
				z.logger.Debugf("discardedfrommempool %s: %s", txInfo.TxID, reason)
				z.statusMessageCh <- &PeerTxMessage{
					Start:  time.Now(),
					Txid:   txInfo.TxID,
					Status: metamorph_api.Status_REJECTED,
					Peer:   z.URL.String(),
					Err:    fmt.Errorf("discarded from mempool: %s", reason),
				}
			default:
				z.logger.Info("Unhandled ZMQ message", c)
			}
		}
	}()

	if err = zmq.Subscribe("hashtx", ch); err != nil {
		z.logger.Fatal(err)
	}

	if err = zmq.Subscribe("invalidtx", ch); err != nil {
		z.logger.Fatal(err)
	}

	if err = zmq.Subscribe("discardedfrommempool", ch); err != nil {
		z.logger.Fatal(err)
	}
}

func (z *ZMQ) parseTxInfo(c []string) (*ZMQTxInfo, error) {
	var txInfo *ZMQTxInfo
	txInfoBytes, err := hex.DecodeString(c[1])
	if err != nil {
		return nil, err
	}
	err = json.Unmarshal(txInfoBytes, &txInfo)
	if err != nil {
		return nil, err
	}
	return txInfo, nil
}<|MERGE_RESOLUTION|>--- conflicted
+++ resolved
@@ -43,7 +43,7 @@
 	IsNonFinal                  bool          `json:"isNonFinal"`
 	IsValidationTimeoutExceeded bool          `json:"isValidationTimeoutExceeded"`
 	IsStandardTx                bool          `json:"isStandardTx"`
-	RejectionCode               bool          `json:"rejectionCode"`
+	RejectionCode               int           `json:"rejectionCode"`
 	Reason                      string        `json:"reason"`
 	RejectionReason             string        `json:"rejectionReason"`
 	CollidedWith                []interface{} `json:"collidedWith"`
@@ -112,11 +112,7 @@
 				z.logger.Debugf("invalidtx %s: %s", txInfo.TxID, errReason)
 				z.statusMessageCh <- &PeerTxMessage{
 					Start:  time.Now(),
-<<<<<<< HEAD
-					Txid:   txInfo["txid"].(string),
-=======
 					Txid:   txInfo.TxID,
->>>>>>> 820a5664
 					Status: metamorph_api.Status_REJECTED,
 					Peer:   z.URL.String(),
 					Err:    fmt.Errorf(errReason),
@@ -165,7 +161,7 @@
 }
 
 func (z *ZMQ) parseTxInfo(c []string) (*ZMQTxInfo, error) {
-	var txInfo *ZMQTxInfo
+	var txInfo ZMQTxInfo
 	txInfoBytes, err := hex.DecodeString(c[1])
 	if err != nil {
 		return nil, err
@@ -174,5 +170,5 @@
 	if err != nil {
 		return nil, err
 	}
-	return txInfo, nil
+	return &txInfo, nil
 }